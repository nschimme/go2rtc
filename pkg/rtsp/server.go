package rtsp

import (
	"bufio"
	"errors"
	"fmt"
	"net"
	"net/url"
	"strconv"
	"strings"

	"github.com/AlexxIT/go2rtc/pkg/core"
	"github.com/AlexxIT/go2rtc/pkg/tcp"
)

var FailedAuth = errors.New("failed authentication")

func NewServer(conn net.Conn) *Conn {
	return &Conn{
		Connection: core.Connection{
			ID:         core.NewID(),
			FormatName: "rtsp",
			Protocol:   "rtsp+tcp",
			RemoteAddr: conn.RemoteAddr().String(),
		},
		conn:   conn,
		reader: bufio.NewReader(conn),
	}
}

func (c *Conn) Auth(username, password string) {
	info := url.UserPassword(username, password)
	c.auth = tcp.NewAuth(info)
}

func (c *Conn) Accept() error {
	for {
		req, err := c.ReadRequest()
		if err != nil {
			return err
		}

		if c.URL == nil {
			c.URL = req.URL
			c.UserAgent = req.Header.Get("User-Agent")
		}

		c.Fire(req)

		if valid, empty := c.auth.Validate(req); !valid {
			res := &tcp.Response{
				Status:  "401 Unauthorized",
				Header:  map[string][]string{"Www-Authenticate": {`Basic realm="go2rtc"`}},
				Request: req,
			}
			if err = c.WriteResponse(res); err != nil {
				return err
			}
			if empty {
				// eliminate false positive: ffmpeg sends first request without
				// authorization header even if the user provides credentials
				continue
			}
			return FailedAuth
		}

		// Receiver: OPTIONS > DESCRIBE > SETUP... > PLAY > TEARDOWN
		// Sender: OPTIONS > ANNOUNCE > SETUP... > RECORD > TEARDOWN
		switch req.Method {
		case MethodOptions:
			res := &tcp.Response{
				Header: map[string][]string{
					"Public": {"OPTIONS, SETUP, TEARDOWN, DESCRIBE, PLAY, PAUSE, ANNOUNCE, RECORD"},
				},
				Request: req,
			}
			if err = c.WriteResponse(res); err != nil {
				return err
			}

		case MethodAnnounce:
			if req.Header.Get("Content-Type") != "application/sdp" {
				return errors.New("wrong content type")
			}

			c.SDP = string(req.Body) // for info

			c.Medias, err = UnmarshalSDP(req.Body)
			if err != nil {
				return err
			}

			// TODO: fix someday...
			for i, media := range c.Medias {
				track := core.NewReceiver(media, media.Codecs[0])
				track.ID = byte(i * 2)
				c.Receivers = append(c.Receivers, track)
			}

			c.mode = core.ModePassiveProducer
			c.Fire(MethodAnnounce)

			res := &tcp.Response{Request: req}
			if err = c.WriteResponse(res); err != nil {
				return err
			}

		case MethodDescribe:
			c.mode = core.ModePassiveConsumer
			c.Fire(MethodDescribe)

			if c.Senders == nil {
				res := &tcp.Response{
					Status:  "404 Not Found",
					Request: req,
				}
				return c.WriteResponse(res)
			}

			res := &tcp.Response{
				Header: map[string][]string{
					"Content-Type": {"application/sdp"},
				},
				Request: req,
			}

			// convert tracks to real output medias medias
			var medias []*core.Media
			for i, track := range c.Senders {
				media := &core.Media{
					Kind:      core.GetKind(track.Codec.Name),
					Direction: core.DirectionRecvonly,
					Codecs:    []*core.Codec{track.Codec},
					ID:        "trackID=" + strconv.Itoa(i),
				}
				medias = append(medias, media)
			}

			for i, track := range c.Receivers {
				media := &core.Media{
					Kind:      core.GetKind(track.Codec.Name),
					Direction: core.DirectionSendonly,
					Codecs:    []*core.Codec{track.Codec},
					ID:        "trackID=" + strconv.Itoa(i+len(c.Senders)),
				}
				medias = append(medias, media)
			}

			res.Body, err = core.MarshalSDP(c.SessionName, medias)
			if err != nil {
				return err
			}

			c.SDP = string(res.Body) // for info

			if err = c.WriteResponse(res); err != nil {
				return err
			}

		case MethodSetup:
			res := &tcp.Response{
				Header:  map[string][]string{},
				Request: req,
			}

			// Test if client requests TCP transport, otherwise return 461 Transport not supported
			// This allows smart clients who initially requested UDP to fall back on TCP transport
			if tr := req.Header.Get("Transport"); strings.HasPrefix(tr, "RTP/AVP/TCP") {
				c.session = core.RandString(8, 10)
				c.state = StateSetup

				if c.mode == core.ModePassiveConsumer {
<<<<<<< HEAD
					if i := reqTrackID(req); i >= 0 && i < len(c.Senders) {
						// mark sender as SETUP
						c.Senders[i].Media.ID = MethodSetup
						tr = fmt.Sprintf("RTP/AVP/TCP;unicast;interleaved=%d-%d", i*2, i*2+1)
						res.Header.Set("Transport", tr)
=======
					if i := reqTrackID(req); i >= 0 && i < len(c.Senders)+len(c.Receivers) {
						if i < len(c.Senders) {
							c.Senders[i].Media.ID = MethodSetup
						} else {
							c.Receivers[i-len(c.Senders)].Media.ID = MethodSetup
						}
						tr = fmt.Sprintf("%d-%d", i*2, i*2+1)
						res.Header.Set("Transport", transport+tr)
>>>>>>> 0a773c82
					} else {
						res.Status = "400 Bad Request"
					}
				} else {
					res.Header.Set("Transport", tr)
				}
			} else {
				res.Status = "461 Unsupported transport"
			}

			if err = c.WriteResponse(res); err != nil {
				return err
			}

		case MethodRecord, MethodPlay:
			if c.mode == core.ModePassiveConsumer {
				// stop unconfigured senders
				for _, track := range c.Senders {
					if track.Media.ID != MethodSetup {
						track.Close()
					}
				}
			}

			res := &tcp.Response{Request: req}
			err = c.WriteResponse(res)
			c.playOK = true
			return err

		case MethodTeardown:
			res := &tcp.Response{Request: req}
			_ = c.WriteResponse(res)
			c.state = StateNone
			return c.conn.Close()

		default:
			return fmt.Errorf("unsupported method: %s", req.Method)
		}
	}
}

func reqTrackID(req *tcp.Request) int {
	var s string
	if req.URL.RawQuery != "" {
		s = req.URL.RawQuery
	} else {
		s = req.URL.Path
	}
	if i := strings.LastIndexByte(s, '='); i > 0 {
		if i, err := strconv.Atoi(s[i+1:]); err == nil {
			return i
		}
	}
	return -1
}<|MERGE_RESOLUTION|>--- conflicted
+++ resolved
@@ -170,22 +170,14 @@
 				c.state = StateSetup
 
 				if c.mode == core.ModePassiveConsumer {
-<<<<<<< HEAD
-					if i := reqTrackID(req); i >= 0 && i < len(c.Senders) {
-						// mark sender as SETUP
-						c.Senders[i].Media.ID = MethodSetup
-						tr = fmt.Sprintf("RTP/AVP/TCP;unicast;interleaved=%d-%d", i*2, i*2+1)
-						res.Header.Set("Transport", tr)
-=======
 					if i := reqTrackID(req); i >= 0 && i < len(c.Senders)+len(c.Receivers) {
 						if i < len(c.Senders) {
 							c.Senders[i].Media.ID = MethodSetup
 						} else {
 							c.Receivers[i-len(c.Senders)].Media.ID = MethodSetup
 						}
-						tr = fmt.Sprintf("%d-%d", i*2, i*2+1)
-						res.Header.Set("Transport", transport+tr)
->>>>>>> 0a773c82
+						tr = fmt.Sprintf("RTP/AVP/TCP;unicast;interleaved=%d-%d", i*2, i*2+1)
+						res.Header.Set("Transport", tr)
 					} else {
 						res.Status = "400 Bad Request"
 					}
